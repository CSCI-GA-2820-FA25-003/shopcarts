--- conflicted
+++ resolved
@@ -6,11 +6,7 @@
 [packages]
 flask = "~=3.1.1"
 flask-sqlalchemy = "~=3.1.1"
-<<<<<<< HEAD
-flask-restx = "~=1.3.0"
-=======
 flask-restx = "~=1.3.2"
->>>>>>> 896eec1a
 psycopg = {extras = ["binary"], version = "~=3.2.4"}
 retry2 = "~=0.9.5"
 python-dotenv = "~=1.0.1"
