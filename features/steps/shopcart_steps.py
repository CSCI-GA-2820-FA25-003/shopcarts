--- conflicted
+++ resolved
@@ -2,15 +2,8 @@
 
 from __future__ import annotations
 
-<<<<<<< HEAD
 import time
 
-=======
-from decimal import Decimal
-from urllib.parse import urljoin
-
-import requests
->>>>>>> 620de3b4
 from behave import given, when, then
 from selenium.common.exceptions import StaleElementReferenceException
 from selenium.webdriver.common.by import By
@@ -523,7 +516,6 @@
     name_input.clear()
     name_input.send_keys(f"Test Cart {customer_id}")
 
-<<<<<<< HEAD
     # Set the status - map "OPEN" to "active", "CLOSED" to "abandoned"
     if status.upper() == "OPEN":
         status_value = "active"
@@ -533,10 +525,6 @@
         status_value = status.lower()
     from selenium.webdriver.support.ui import Select
 
-=======
-    # Set the status - map "OPEN" to "active"
-    status_value = canonical_status(status)
->>>>>>> 620de3b4
     select = Select(status_select)
     select.select_by_value(status_value)
 
@@ -625,14 +613,10 @@
     customer_input.clear()
     customer_input.send_keys(str(customer_id))
 
-<<<<<<< HEAD
     # Map status values - "OPEN" to "active", "LOCKED" to "locked", etc.
     status_value = "active" if status.upper() == "OPEN" else status.lower()
     from selenium.webdriver.support.ui import Select
 
-=======
-    # Map aliases (e.g., "OPEN") into canonical values expected by the dropdown.
->>>>>>> 620de3b4
     select = Select(status_select)
     select.select_by_value(canonical_status(status))
 
@@ -724,14 +708,9 @@
 
     expected_display = status_display_label(status)
     result_text = result_card.text
-<<<<<<< HEAD
     assert (
         status_display in result_text or status.lower() in result_text.lower()
     ), f"Expected status '{status}' in result card, got: {result_text}"
-=======
-    assert expected_display in result_text, \
-        f"Expected status '{expected_display}' in result card, got: {result_text}"
->>>>>>> 620de3b4
 
 
 @then("the shopcart data should match the updated status")
@@ -743,7 +722,6 @@
         result_card = context.browser.find_element(By.ID, "result-card")
         if not result_card.get_attribute("hidden"):
             result_text = result_card.text
-<<<<<<< HEAD
             status_display = (
                 context.expected_status.upper()
                 if context.expected_status.upper() == "LOCKED"
@@ -753,16 +731,10 @@
                 status_display in result_text
                 or context.expected_status.lower() in result_text.lower()
             ), f"Status '{context.expected_status}' not found in result card"
-=======
-            expected_display = status_display_label(context.expected_status)
-            assert expected_display in result_text, \
-                f"Status '{expected_display}' not found in result card"
->>>>>>> 620de3b4
 
         # Verify in table
         table = context.browser.find_element(By.ID, "shopcart-table")
         table_text = table.text
-<<<<<<< HEAD
         assert (
             str(context.expected_customer_id) in table_text
         ), f"Customer {context.expected_customer_id} not found in table"
@@ -953,11 +925,4 @@
     table_text = table.text
     assert (
         "No shopcarts found" in table_text
-    ), f"Expected 'No shopcarts found' message, but got: {table_text}"
-=======
-        assert str(context.expected_customer_id) in table_text, \
-            f"Customer {context.expected_customer_id} not found in table"
-        expected_display = status_display_label(context.expected_status)
-        assert expected_display in table_text, \
-            f"Status '{expected_display}' not found in table output"
->>>>>>> 620de3b4
+    ), f"Expected 'No shopcarts found' message, but got: {table_text}"