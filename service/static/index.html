<!DOCTYPE html>
<html lang="en">
  <head>
    <meta charset="utf-8" />
    <meta name="viewport" content="width=device-width, initial-scale=1" />
    <title>Shopcart Admin Console</title>
    <link rel="stylesheet" href="/static/css/shopcarts.css" />
  </head>
  <body>
    <nav class="top-nav" aria-label="Primary navigation">
      <div class="brand">
        <span class="dot" aria-hidden="true"></span>
        Shopcart Admin
      </div>
      <div class="nav-links">
        <a href="#panel-results">My Shopcarts</a>
        <a href="#panel-create">Create</a>
        <a href="#panel-query">Query</a>
        <a href="#panel-actions">Action</a>
        <a href="/shopcarts" target="_blank" rel="noreferrer">API JSON ↗</a>
      </div>
    </nav>

    <header class="page-header">
      <div class="hero-copy">
        <p class="eyebrow">Shopcart Service</p>
        <h1>Admin Console</h1>
        <p class="lead">
          Administrators can create, read, update, delete, and query shopcarts
          without touching raw APIs. Every action talks to the REST service in
          real time, making it perfect for automation and BDD demos.
        </p>
        <div class="hero-pills">
          <span class="pill">Flask</span>
          <span class="pill">REST</span>
          <span class="pill">Selenium-ready</span>
        </div>
      </div>
      <div class="hero-stats">
        <article class="meta-card">
          <p class="label">API Root</p>
          <p class="value"><code>/shopcarts</code></p>
        </article>
        <article class="meta-card">
          <p class="label">Supported Actions</p>
          <p class="value">
            Create · Read · Update · Delete · List · Query · Action
          </p>
        </article>
      </div>
    </header>

    <main>
      <section id="alerts" class="alerts" aria-live="polite"></section>

      <section class="panel panel--neutral quick-links" data-label="Shortcuts">
        <div>
          <h2>Workflow shortcuts</h2>
          <p>Use these chips to jump to each section instantly.</p>
        </div>
        <div class="chip-row">
          <a class="chip" href="#panel-results">My Shopcarts</a>
          <a class="chip" href="#create-form">Create</a>
          <a class="chip" href="#update-form">Update</a>
          <a class="chip" href="#read-form">Read</a>
          <a class="chip" href="#query-form">Query/List</a>
          <a class="chip" href="#delete-form">Delete</a>
          <a class="chip" href="#action-form">Action</a>
        </div>
      </section>

      <section id="panel-results" class="panel panel--results" data-label="My Shopcarts">
        <div class="panel-heading">
          <div>
            <h2>My Shopcarts</h2>
            <p>View all your shopcarts and filter by status.</p>
          </div>
        </div>
        <div id="list-filter-form" class="list-filter">
          <form id="list-filter" class="filter-form">
            <label>
              Status Filter
              <select name="status" id="list-status-filter">
                <option value="">All Status</option>
                <option value="OPEN">OPEN</option>
                <option value="CLOSED">CLOSED</option>
                <option value="active">active</option>
                <option value="locked">locked</option>
                <option value="abandoned">abandoned</option>
                <option value="expired">expired</option>
              </select>
            </label>
            <button type="submit" class="filter-btn">Filter</button>
            <button type="button" class="filter-btn secondary" id="list-reset-filter">Reset</button>
          </form>
        </div>
        <div id="result-card" class="result-card" hidden></div>
        <div class="table-wrapper">
          <table id="shopcart-table">
            <thead>
              <tr>
                <th>Cart ID</th>
                <th>Name</th>
                <th>Status</th>
                <th>Total Items</th>
                <th>Total Price</th>
                <th>Updated</th>
              </tr>
            </thead>
            <tbody>
              <tr>
                <td colspan="6" class="empty">No shopcarts found.</td>
              </tr>
            </tbody>
          </table>
        </div>
      </section>

      <section id="panel-create" class="panel panel--create" data-label="Create & Update">
        <div class="panel-heading">
          <div>
            <h2>Create &amp; update</h2>
            <p>Add new shopcarts or tweak their status in seconds.</p>
          </div>
        </div>
        <div class="form-grid two-column">
          <form id="create-form" class="form-card">
            <header>
              <h3>Create shopcart</h3>
              <p>POST /shopcarts</p>
            </header>
            <label>
              Customer ID
              <input
                id="create-customer-id"
                type="number"
                name="customerId"
                min="1"
                placeholder="e.g. 101"
                aria-required="true"
              />
            </label>
            <label>
              Cart Name (optional)
              <input
                id="create-name"
                type="text"
                name="cartName"
                maxlength="120"
                placeholder="My Summer Cart"
              />
            </label>
            <label>
              Status
              <select name="status">
                <option value="">active (default)</option>
                <option value="active">active</option>
                <option value="locked">locked</option>
                <option value="abandoned">abandoned</option>
                <option value="expired">expired</option>
              </select>
            </label>
            <button id="create-submit" type="submit">Create Shopcart</button>
          </form>

          <form id="update-form" class="form-card">
            <header>
              <h3>Update shopcart</h3>
              <p>PUT /shopcarts/&lt;customer_id&gt;</p>
            </header>
            <label>
              Customer ID
              <input
                type="number"
                name="customerId"
                min="1"
                required
                placeholder="e.g. 101"
              />
            </label>
            <label>
              New Status
              <select name="status" required>
                <option value="">Select status…</option>
                <option value="active">active</option>
                <option value="locked">locked</option>
                <option value="abandoned">abandoned</option>
                <option value="expired">expired</option>
              </select>
            </label>
            <button type="submit">Save Changes</button>
          </form>
        </div>
      </section>

      <section id="panel-query" class="panel panel--query" data-label="Query">
        <div class="panel-heading">
          <div>
            <h2>Read &amp; filter</h2>
            <p>Inspect a single cart or filter the entire collection.</p>
          </div>
        </div>
        <div class="form-grid two-column">
          <form id="read-form" class="form-card">
            <header>
              <h3>Fetch one shopcart</h3>
              <p>GET /shopcarts/&lt;customer_id&gt;</p>
            </header>
            <label>
              Customer ID
              <input
                type="number"
                name="customerId"
                min="1"
                required
                placeholder="Customer number"
              />
            </label>
            <button type="submit">Fetch</button>
          </form>

          <form id="query-form" class="form-card">
            <header>
              <h3>Filter shopcarts</h3>
              <p>GET /shopcarts?...</p>
            </header>
            <label>
              Customer ID (optional)
              <input type="number" name="customerId" min="1" />
            </label>
              <label>
                Status
                <select name="status">
                  <option value="">Any</option>
                  <option value="active">active</option>
                  <option value="abandoned">abandoned</option>
                  <option value="locked">locked</option>
                  <option value="expired">expired</option>
                </select>
              </label>
            <label>
<<<<<<< HEAD
              Status
              <select name="status" id="status-filter">
                <option value="">Any</option>
                <option value="OPEN">OPEN</option>
                <option value="CLOSED">CLOSED</option>
                <option value="active">active</option>
                <option value="locked">locked</option>
                <option value="abandoned">abandoned</option>
                <option value="expired">expired</option>
              </select>
            </label>
            <label>
              Total Price ≥
              <input type="number" step="0.01" min="0" name="totalPriceGt" />
=======
              Min Total
              <input type="number" step="0.01" min="0" name="minTotal" />
>>>>>>> 620de3b4
            </label>
            <label>
              Max Total
              <input type="number" step="0.01" min="0" name="maxTotal" />
            </label>
            <div class="button-row">
              <button type="submit">Filter</button>
              <button type="button" class="secondary" id="clear-filters">
                Clear Filters
              </button>
            </div>
          </form>
        </div>
      </section>

      <section id="panel-actions" class="panel panel--danger" data-label="Delete & Action">
        <div class="panel-heading">
          <div>
            <h2>Delete &amp; actions</h2>
            <p>All destructive or workflow actions live in one place.</p>
          </div>
        </div>
        <div class="form-grid two-column">
          <form id="delete-form" class="form-card">
            <header>
              <h3>Delete shopcart</h3>
              <p>DELETE /shopcarts/&lt;customer_id&gt;</p>
            </header>
            <label>
              Customer ID
              <input
                id="delete-customer-id"
                type="number"
                name="customerId"
                min="1"
                required
                placeholder="e.g. 101"
              />
            </label>
            <button id="delete-submit" type="submit">Delete</button>
          </form>

          <form id="action-form" class="form-card">
            <header>
              <h3>Workflow action</h3>
              <p>PATCH /shopcarts/&lt;customer_id&gt;/&lt;action&gt;</p>
            </header>
            <label>
              Customer ID
              <input type="number" name="customerId" min="1" required />
            </label>
            <label>
              Action
              <select name="action" required>
                <option value="">Choose…</option>
                <option value="checkout">Checkout</option>
                <option value="cancel">Cancel</option>
                <option value="lock">Lock</option>
                <option value="expire">Expire</option>
                <option value="reactivate">Reactivate</option>
              </select>
            </label>
            <button type="submit">Run Action</button>
          </form>
        </div>
      </section>
    </main>

    <footer>
      <p>
        Powered by the Shopcart REST API ·
        <a href="https://github.com/CSCI-GA-2820-FA25-003/shopcarts" target="_blank" rel="noreferrer"
          >Project repo</a
        >
      </p>
      <p>This UI is purpose-built for Selenium/Behave BDD scenarios.</p>
    </footer>

    <script src="/static/js/shopcarts.js" type="module"></script>
  </body>
</html><|MERGE_RESOLUTION|>--- conflicted
+++ resolved
@@ -239,7 +239,6 @@
                 </select>
               </label>
             <label>
-<<<<<<< HEAD
               Status
               <select name="status" id="status-filter">
                 <option value="">Any</option>
@@ -254,10 +253,6 @@
             <label>
               Total Price ≥
               <input type="number" step="0.01" min="0" name="totalPriceGt" />
-=======
-              Min Total
-              <input type="number" step="0.01" min="0" name="minTotal" />
->>>>>>> 620de3b4
             </label>
             <label>
               Max Total
