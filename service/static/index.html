--- conflicted
+++ resolved
@@ -315,7 +315,6 @@
           </form>
         </div>
       </section>
-<<<<<<< HEAD
 
       <section id="panel-results" class="panel panel--results" data-label="Results">
         <div class="panel-heading">
@@ -346,8 +345,6 @@
           </table>
         </div>
       </section>
-=======
->>>>>>> e44d3ea2
     </main>
 
     <footer>
