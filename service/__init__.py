# Copyright 2016, 2024 John J. Rofrano. All Rights Reserved.
#
# Licensed under the Apache License, Version 2.0 (the "License");
# you may not use this file except in compliance with the License.
# You may obtain a copy of the License at
#
# https://www.apache.org/licenses/LICENSE-2.0
#
# Unless required by applicable law or agreed to in writing, software
# distributed under the License is distributed on an "AS IS" BASIS,
# WITHOUT WARRANTIES OR CONDITIONS OF ANY KIND, either express or implied.
# See the License for the specific language governing permissions and
# limitations under the License.

"""
Package: service
Package for the application models and service routes
This module creates and configures the Flask app and sets up the logging
and SQL database
"""
import sys

from flask import Flask, current_app
from sqlalchemy import inspect, text
from sqlalchemy.exc import SQLAlchemyError

from service import config
from service.common import log_handlers


############################################################
# Initialize the Flask instance
############################################################
def create_app():
    """Initialize the core application."""
    # Create Flask application
    app = Flask(__name__)
    app.config.from_object(config)

    # Initialize Plugins
    # pylint: disable=import-outside-toplevel
    from service.models import db
    db.init_app(app)
<<<<<<< HEAD
    
    # Initialize Flask-RESTX API
    api.init_app(app)
=======
>>>>>>> 7426d21e

    with app.app_context():
        # Dependencies require we import the routes AFTER the Flask app is created
        # pylint: disable=wrong-import-position, wrong-import-order, unused-import
        from service import routes, models  # noqa: F401 E402
        from service.common import error_handlers, cli_commands  # noqa: F401, E402

        try:
            db.create_all()
            _ensure_optional_columns(db)
        except Exception as error:  # pylint: disable=broad-except
            app.logger.critical("%s: Cannot continue", error)
            # gunicorn requires exit code 4 to stop spawning workers when they die
            sys.exit(4)

        # Set up logging for production
        log_handlers.init_logging(app, "gunicorn.error")

        app.logger.info(70 * "*")
        app.logger.info("  S E R V I C E   R U N N I N G  ".center(70, "*"))
        app.logger.info(70 * "*")

        app.logger.info("Service initialized!")

        return app


def _ensure_optional_columns(db):
    """Backfill optional columns (e.g., shopcart.name) when missing."""
    logger = current_app.logger if current_app else None
    inspector = inspect(db.engine)
    try:
        columns = {col["name"] for col in inspector.get_columns("shopcarts")}
    except SQLAlchemyError:  # pragma: no cover
        return
    if "name" not in columns:
        try:
            with db.engine.begin() as connection:
                connection.execute(text("ALTER TABLE shopcarts ADD COLUMN name VARCHAR(120)"))
        except SQLAlchemyError as exc:  # pragma: no cover
            # If the column already exists or ALTER fails, log and continue.
            db.session.rollback()
            if logger:
                logger.warning("Skipping shopcart.name column backfill: %s", exc, exc_info=True)<|MERGE_RESOLUTION|>--- conflicted
+++ resolved
@@ -41,12 +41,9 @@
     # pylint: disable=import-outside-toplevel
     from service.models import db
     db.init_app(app)
-<<<<<<< HEAD
     
     # Initialize Flask-RESTX API
     api.init_app(app)
-=======
->>>>>>> 7426d21e
 
     with app.app_context():
         # Dependencies require we import the routes AFTER the Flask app is created
