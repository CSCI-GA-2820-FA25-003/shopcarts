--- conflicted
+++ resolved
@@ -48,20 +48,10 @@
     api.init_app(app)
 
     with app.app_context():
-<<<<<<< HEAD
-        from service.resources.shopcarts import ns as shopcart_ns  # noqa: E402
-
-=======
->>>>>>> 503491cf
         # Dependencies require we import the routes AFTER the Flask app is created
         # pylint: disable=wrong-import-position, wrong-import-order, unused-import
         from service import routes, models  # noqa: F401 E402
         from service.common import error_handlers, cli_commands  # noqa: F401, E402
-<<<<<<< HEAD
-
-        api.add_namespace(shopcart_ns)
-=======
->>>>>>> 503491cf
 
         try:
             db.create_all()
