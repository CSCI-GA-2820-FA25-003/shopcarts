--- conflicted
+++ resolved
@@ -45,7 +45,6 @@
     Given there is no shopcart with customer_id=777
     When I send a PUT request to update shopcart for customer 777 with status "LOCKED"
     Then I should receive a 404 Not Found response
-<<<<<<< HEAD
 
   Scenario: View cart details from table using View Cart button
     Given a shopcart exists with customer id 555
@@ -54,7 +53,6 @@
     Then I should see the shopcart details displayed in the result card
     And the result card should show customer ID 555
     And the result card should show the cart status
-=======
 
   Scenario: Retrieve all shopcarts
     Given the shopcart admin UI is available
@@ -104,4 +102,3 @@
     Given the service is running
     When I send a GET request to "/shopcarts?status=INVALID_STATUS"
     Then I should receive a 400 Bad Request response
->>>>>>> e44d3ea2
