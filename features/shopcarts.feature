Feature: Shopcart creation via admin UI
  Administrators should be able to create new shopcarts from the web console
  and immediately see the entries reflected in the list. Validation errors
  should surface without touching the REST API directly.

  Background:
    Given the shopcart admin UI is available

  Scenario: Successfully create a new shopcart
    Given I am a logged-in customer on the Shopcart page
    When I submit a valid "Create Cart" form with customer_id=101 and name="My Summer Cart"
    Then I should receive a confirmation message "Shopcart created successfully"
    And I should see the new cart listed with status "OPEN"

  Scenario: Invalid request body
    Given I am on the Create Shopcart form
    When I submit the form without entering a customer ID
    Then I should see an error message "Customer ID is required"
    And the cart should not be created

<<<<<<< HEAD
  # ============================================================================
  # UPDATE OPERATION
  # ============================================================================
  Scenario: Update an existing shopcart successfully
    Given there is an existing shopcart with customer_id=2 and status "OPEN"
    When I send a PUT request to update shopcart for customer 2 with status "LOCKED"
    Then I should receive a 200 OK response
    And the response body should include the updated status "LOCKED"
    And the shopcart data should match the updated status

  Scenario: Update a shopcart that does not exist
    Given there is no shopcart with customer_id=777
    When I send a PUT request to update shopcart for customer 777 with status "LOCKED"
    Then I should receive a 404 Not Found response
=======
  Scenario: Delete a shopcart from the details panel
    Given a shopcart exists with customer id 321
    And I am a logged-in customer on the Shopcart page
    When I load the shopcart details for customer 321
    And I delete the shopcart from the details panel
    Then I should receive a confirmation message "Shopcart 321 deleted"
    And the cart details panel should be cleared

  Scenario: Deleting a missing shopcart surfaces an error
    Given a shopcart exists with customer id 654
    And I am a logged-in customer on the Shopcart page
    And I load the shopcart details for customer 654
    And the shopcart with customer id 654 is removed outside the UI
    When I delete the shopcart from the details panel
    Then I should see an error message "Cart not found"
>>>>>>> e02ace90
<|MERGE_RESOLUTION|>--- conflicted
+++ resolved
@@ -18,22 +18,6 @@
     Then I should see an error message "Customer ID is required"
     And the cart should not be created
 
-<<<<<<< HEAD
-  # ============================================================================
-  # UPDATE OPERATION
-  # ============================================================================
-  Scenario: Update an existing shopcart successfully
-    Given there is an existing shopcart with customer_id=2 and status "OPEN"
-    When I send a PUT request to update shopcart for customer 2 with status "LOCKED"
-    Then I should receive a 200 OK response
-    And the response body should include the updated status "LOCKED"
-    And the shopcart data should match the updated status
-
-  Scenario: Update a shopcart that does not exist
-    Given there is no shopcart with customer_id=777
-    When I send a PUT request to update shopcart for customer 777 with status "LOCKED"
-    Then I should receive a 404 Not Found response
-=======
   Scenario: Delete a shopcart from the details panel
     Given a shopcart exists with customer id 321
     And I am a logged-in customer on the Shopcart page
@@ -49,4 +33,15 @@
     And the shopcart with customer id 654 is removed outside the UI
     When I delete the shopcart from the details panel
     Then I should see an error message "Cart not found"
->>>>>>> e02ace90
+
+  Scenario: Update an existing shopcart successfully
+    Given there is an existing shopcart with customer_id=2 and status "OPEN"
+    When I send a PUT request to update shopcart for customer 2 with status "LOCKED"
+    Then I should receive a 200 OK response
+    And the response body should include the updated status "LOCKED"
+    And the shopcart data should match the updated status
+
+  Scenario: Update a shopcart that does not exist
+    Given there is no shopcart with customer_id=777
+    When I send a PUT request to update shopcart for customer 777 with status "LOCKED"
+    Then I should receive a 404 Not Found response