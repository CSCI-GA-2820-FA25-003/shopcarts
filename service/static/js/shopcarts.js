const API_BASE = "/shopcarts";
const actionEndpoints = {
  checkout: "checkout",
  cancel: "cancel",
  lock: "lock",
  expire: "expire",
  reactivate: "reactivate",
};

const alertsRegion = document.querySelector("#alerts");
const resultCard = document.querySelector("#result-card");
const tableBody = document.querySelector("#shopcart-table tbody");
const clearFiltersBtn = document.querySelector("#clear-filters");
const queryForm = document.querySelector("#query-form");
const listFilterForm = document.querySelector("#list-filter");
const listResetFilterBtn = document.querySelector("#list-reset-filter");

const forms = {
  create: document.querySelector("#create-form"),
  update: document.querySelector("#update-form"),
  read: document.querySelector("#read-form"),
  delete: document.querySelector("#delete-form"),
  action: document.querySelector("#action-form"),
};

const formatCurrency = (value) =>
  new Intl.NumberFormat("en-US", {
    style: "currency",
    currency: "USD",
    minimumFractionDigits: 2,
  }).format(Number(value ?? 0));

const formatDate = (value) => {
  if (!value) return "—";
  const date = new Date(value);
  if (Number.isNaN(date.getTime())) return value;
  return date.toLocaleString();
};

const showAlert = (message, variant = "info") => {
  alertsRegion.innerHTML = `<div class="alert ${variant}">${message}</div>`;
};

const clearAlert = () => {
  alertsRegion.innerHTML = "";
};

const normalizeStatus = (value) =>
  (value ?? "active").toString().trim().toLowerCase() || "active";

const STATUS_DISPLAY = {
  active: "ACTIVE",
  abandoned: "ABANDONED",
  locked: "LOCKED",
  expired: "EXPIRED",
};

const formatStatusLabel = (value) =>
  STATUS_DISPLAY[normalizeStatus(value)] ||
  normalizeStatus(value).toUpperCase();

const normalizeCart = (raw = {}) => {
  if (!raw || typeof raw !== "object") return null;
  const snake = "customer_id" in raw || "total_items" in raw;
  const items = raw.items ?? [];
  const computeTotals = () =>
    items.reduce(
      (acc, item) =>
        acc + Number(item.price ?? item.unit_price ?? 0) * Number(item.quantity ?? 0),
      0
    );
  return {
    customerId: snake ? raw.customer_id : raw.customerId ?? raw.id,
    name: raw.name ?? raw.cartName ?? "",
    status: normalizeStatus(raw.status),
    statusDisplay: formatStatusLabel(raw.status),
    totalItems: snake ? raw.total_items ?? items.length : raw.totalItems ?? 0,
    totalPrice: raw.total_price ?? raw.totalPrice ?? computeTotals(),
    createdDate: snake ? raw.created_date : raw.createdDate,
    lastModified: snake ? raw.last_modified : raw.lastModified,
    items,
  };
};

const renderShopcartCard = (cart) => {
  if (!cart) {
    resultCard.hidden = true;
    resultCard.innerHTML = "";
    return;
  }
  const badgeClass = `badge ${cart.status}`;
  const itemsHtml =
    cart.items && cart.items.length
      ? `<table>
          <thead>
            <tr>
              <th>Product</th>
              <th>Description</th>
              <th>Qty</th>
              <th>Price</th>
            </tr>
          </thead>
          <tbody>
            ${cart.items
              .map(
                (item) => `<tr>
                  <td>${item.product_id ?? item.productId}</td>
                  <td>${item.description ?? "—"}</td>
                  <td>${item.quantity ?? 0}</td>
                  <td>${formatCurrency(item.price)}</td>
                </tr>`
              )
              .join("")}
          </tbody>
        </table>`
      : "<p>No line items in this cart yet.</p>";
  resultCard.hidden = false;
  resultCard.innerHTML = `
    <h3>Customer ${cart.customerId}</h3>
    <p><span class="${badgeClass}">${cart.statusDisplay}</span></p>
    <div class="metadata">
      <div><span>Name</span>${cart.name || "—"}</div>
      <div><span>Total Items</span>${cart.totalItems}</div>
      <div><span>Total Price</span>${formatCurrency(cart.totalPrice)}</div>
      <div><span>Created</span>${formatDate(cart.createdDate)}</div>
      <div><span>Updated</span>${formatDate(cart.lastModified)}</div>
    </div>
    <div class="card-actions destructive">
      <button
        type="button"
        class="delete-cart"
        data-delete-cart
        data-customer-id="${cart.customerId}"
        aria-label="Delete cart ${cart.customerId}"
      >
        Delete Cart
      </button>
    </div>
    <div class="items">${itemsHtml}</div>
  `;
  bindResultCardActions(cart);
};

const renderTable = (carts) => {
  if (!Array.isArray(carts) || carts.length === 0) {
    tableBody.innerHTML =
      '<tr><td colspan="6" class="empty">No shopcarts found.</td></tr>';
    return;
  }

  tableBody.innerHTML = carts
    .map((cart) => {
      const badgeClass = `badge ${cart.status}`;
      return `
        <tr>
          <td>${cart.customerId}</td>
          <td>${cart.name || "—"}</td>
          <td><span class="${badgeClass}">${cart.statusDisplay}</span></td>
          <td>${cart.totalItems}</td>
          <td>${formatCurrency(cart.totalPrice)}</td>
          <td>${formatDate(cart.lastModified)}</td>
        </tr>
      `;
    })
    .join("");
};

const fetchJson = async (url, { method = "GET", body, headers = {} } = {}) => {
  const options = {
    method,
    headers: {
      Accept: "application/json",
      ...headers,
    },
  };
  if (body !== undefined) {
    options.body = typeof body === "string" ? body : JSON.stringify(body);
    options.headers["Content-Type"] = "application/json";
  }
  const response = await fetch(url, options);
  const text = await response.text();
  let payload = null;
  if (text) {
    try {
      payload = JSON.parse(text);
    } catch (error) {
      console.error("Failed to parse JSON response", error, text);
    }
  }
  if (!response.ok) {
    const message =
      payload?.message || payload?.error || `Request failed (${response.status})`;
    throw new Error(message);
  }
  return payload;
};

const apiRequest = (path = "", options) => fetchJson(`${API_BASE}${path}`, options);

const getFieldValue = (form, name) => {
  const field = form.elements.namedItem(name);
  if (!field) return "";
  return field.value.trim();
};

const refreshList = async (params) => {
  try {
    const query = params && params.toString() ? `?${params.toString()}` : "";
    const data = await apiRequest(query);
    if (!Array.isArray(data)) {
      console.error("Expected array but got:", data);
      tableBody.innerHTML =
        '<tr><td colspan="6" class="empty">No shopcarts found.</td></tr>';
      return;
    }
    const normalized = data.map((cart) => normalizeCart(cart));
    renderTable(normalized);
    clearAlert(); // Clear any previous errors on success
  } catch (error) {
    console.error("Error loading shopcarts:", error);
    const errorMessage = error.message || "An error occurred";
    // Check if it's an invalid filter error
    if (errorMessage.includes("Invalid status") || errorMessage.includes("Invalid filter")) {
      showAlert("Invalid filter option", "error");
    } else {
      showAlert(errorMessage, "error");
    }
    // Show empty state on error
    tableBody.innerHTML =
      '<tr><td colspan="6" class="empty">No shopcarts found.</td></tr>';
  }
};

const bindResultCardActions = (cart) => {
  if (!cart) return;
  const deleteButton = resultCard.querySelector("[data-delete-cart]");
  if (!deleteButton) return;
  deleteButton.addEventListener("click", () => handleResultDelete(cart.customerId));
};

const deleteShopcartRequest = (customerId) =>
  apiRequest(`/${customerId}`, { method: "DELETE" });

const handleDeleteError = (error) => {
  const message =
    error && /not found/i.test(error.message || "")
      ? "Cart not found"
      : error?.message || "Unable to delete the cart.";
  showAlert(message, "error");
};

const handleResultDelete = async (customerId) => {
  if (!customerId) return;
  const confirm = window.confirm(
    `Delete shopcart ${customerId}? This action cannot be undone.`
  );
  if (!confirm) {
    return;
  }
  try {
    await deleteShopcartRequest(customerId);
    renderShopcartCard(null);
    await refreshList();
    showAlert(`Shopcart ${customerId} deleted`, "success");
  } catch (error) {
    handleDeleteError(error);
  }
};

const handleCreate = async (event) => {
  event.preventDefault();
  const form = event.currentTarget;
  const customerId = Number(getFieldValue(form, "customerId"));
  if (!customerId) {
    showAlert("Customer ID is required", "error");
    return;
  }
  const cartName = getFieldValue(form, "cartName");
  const statusValue = getFieldValue(form, "status");
  const payload = { customer_id: customerId };
  if (statusValue) payload.status = statusValue;
  if (cartName) payload.name = cartName;
  try {
    const response = await apiRequest("", { method: "POST", body: payload });
    const cart = normalizeCart(response);
    renderShopcartCard(cart);
    showAlert("Shopcart created successfully", "success");
    form.reset();
    await refreshList();
  } catch (error) {
    showAlert(error.message, "error");
  }
};

const handleUpdate = async (event) => {
  event.preventDefault();
  const form = event.currentTarget;
  const customerId = Number(getFieldValue(form, "customerId"));
  const statusValue = getFieldValue(form, "status");
  if (!customerId || !statusValue) {
    showAlert("Customer ID and status are required", "error");
    return;
  }
  try {
    const response = await apiRequest(`/${customerId}`, {
      method: "PUT",
      body: { status: statusValue },
    });
    renderShopcartCard(normalizeCart(response));
    const statusLabel = formatStatusLabel(statusValue);
    showAlert(`Shopcart ${customerId} updated to ${statusLabel}`, "success");
    await refreshList();
  } catch (error) {
    showAlert(error.message, "error");
  }
};

const handleRead = async (event) => {
  event.preventDefault();
  const form = event.currentTarget;
  const customerId = Number(getFieldValue(form, "customerId"));
  if (!customerId) {
    showAlert("Enter the customer ID you want to fetch", "error");
    return;
  }
  try {
    const response = await apiRequest(`/${customerId}`);
    renderShopcartCard(normalizeCart(response));
    showAlert(`Loaded shopcart ${customerId}`, "info");
  } catch (error) {
    showAlert(error.message, "error");
  }
};

const handleDelete = async (event) => {
  event.preventDefault();
  const form = event.currentTarget;
  const customerId = Number(getFieldValue(form, "customerId"));
  if (!customerId) {
    showAlert("Enter the customer ID you want to delete", "error");
    return;
  }
  try {
    await deleteShopcartRequest(customerId);
    if (
      !resultCard.hidden &&
      resultCard.textContent.includes(String(customerId))
    ) {
      renderShopcartCard(null);
    }
    showAlert(`Shopcart ${customerId} deleted`, "success");
    form.reset();
    await refreshList();
  } catch (error) {
    handleDeleteError(error);
  }
};

const handleAction = async (event) => {
  event.preventDefault();
  const form = event.currentTarget;
  const customerId = Number(getFieldValue(form, "customerId"));
  const action = getFieldValue(form, "action");
  if (!customerId || !action) {
    showAlert("Enter a customer ID and select an action", "error");
    return;
  }
  const endpoint = actionEndpoints[action];
  try {
    const response = await apiRequest(`/${customerId}/${endpoint}`, {
      method: "PATCH",
    });
    renderShopcartCard(normalizeCart(response));
    showAlert(`Action ${action} applied to shopcart ${customerId}`, "success");
    await refreshList();
  } catch (error) {
    showAlert(error.message, "error");
  }
};

const handleQuery = async (event) => {
  event.preventDefault();
  const params = new URLSearchParams();
  const customerId = getFieldValue(queryForm, "customerId");
<<<<<<< HEAD
  let statusValue = getFieldValue(queryForm, "status");
  const minValue = getFieldValue(queryForm, "totalPriceGt");
  const maxValue = getFieldValue(queryForm, "totalPriceLt");
  if (customerId) params.set("customer_id", customerId);
  // Map customer-friendly status names (OPEN/CLOSED) to API values
  if (statusValue) {
    // OPEN and CLOSED are sent as-is to the API, which will map them
    params.set("status", statusValue);
  }
  if (minValue) params.set("total_price_gt", minValue);
  if (maxValue) params.set("total_price_lt", maxValue);
=======
  const statusValue = getFieldValue(queryForm, "status");
  const minRaw = getFieldValue(queryForm, "minTotal");
  const maxRaw = getFieldValue(queryForm, "maxTotal");

  const parseBound = (value, label) => {
    if (!value) return null;
    const numeric = Number(value);
    if (Number.isNaN(numeric)) {
      throw new Error(`${label} must be a valid number.`);
    }
    if (numeric < 0) {
      throw new Error(`${label} cannot be negative.`);
    }
    return numeric;
  };

  let minValue = null;
  let maxValue = null;
  try {
    minValue = parseBound(minRaw, "Min total");
    maxValue = parseBound(maxRaw, "Max total");
  } catch (error) {
    showAlert(error.message, "warning");
    return;
  }

  if (minValue !== null && maxValue !== null && minValue > maxValue) {
    showAlert("Minimum total cannot exceed the maximum total.", "warning");
    return;
  }

  if (customerId) params.set("customer_id", customerId);
  if (statusValue) params.set("status", statusValue);
  if (minRaw) params.set("min_total", minRaw);
  if (maxRaw) params.set("max_total", maxRaw);
>>>>>>> 620de3b4
  await refreshList(params);
  showAlert("Query completed", "info");
};

const handleClearFilters = async () => {
  queryForm.reset();
  await refreshList();
  showAlert("Filters cleared. Showing all shopcarts.", "info");
};

const handleListFilter = async (event) => {
  event.preventDefault();
  const form = event.currentTarget;
  const statusValue = getFieldValue(form, "status");
  const params = new URLSearchParams();
  if (statusValue) {
    params.set("status", statusValue);
  }
  await refreshList(params);
  if (statusValue) {
    showAlert(`Filtered by status: ${statusValue}`, "info");
  } else {
    showAlert("Showing all shopcarts", "info");
  }
};

const handleListResetFilter = async () => {
  if (listFilterForm) {
    listFilterForm.reset();
  }
  await refreshList();
  showAlert("Filter reset - showing all shopcarts", "info");
};

forms.create.addEventListener("submit", handleCreate);
forms.update.addEventListener("submit", handleUpdate);
forms.read.addEventListener("submit", handleRead);
forms.delete.addEventListener("submit", handleDelete);
forms.action.addEventListener("submit", handleAction);
queryForm.addEventListener("submit", handleQuery);
if (clearFiltersBtn) {
  clearFiltersBtn.addEventListener("click", handleClearFilters);
}

if (listFilterForm) {
  listFilterForm.addEventListener("submit", handleListFilter);
}
if (listResetFilterBtn) {
  listResetFilterBtn.addEventListener("click", handleListResetFilter);
}

clearAlert();
refreshList();<|MERGE_RESOLUTION|>--- conflicted
+++ resolved
@@ -382,7 +382,6 @@
   event.preventDefault();
   const params = new URLSearchParams();
   const customerId = getFieldValue(queryForm, "customerId");
-<<<<<<< HEAD
   let statusValue = getFieldValue(queryForm, "status");
   const minValue = getFieldValue(queryForm, "totalPriceGt");
   const maxValue = getFieldValue(queryForm, "totalPriceLt");
@@ -394,43 +393,6 @@
   }
   if (minValue) params.set("total_price_gt", minValue);
   if (maxValue) params.set("total_price_lt", maxValue);
-=======
-  const statusValue = getFieldValue(queryForm, "status");
-  const minRaw = getFieldValue(queryForm, "minTotal");
-  const maxRaw = getFieldValue(queryForm, "maxTotal");
-
-  const parseBound = (value, label) => {
-    if (!value) return null;
-    const numeric = Number(value);
-    if (Number.isNaN(numeric)) {
-      throw new Error(`${label} must be a valid number.`);
-    }
-    if (numeric < 0) {
-      throw new Error(`${label} cannot be negative.`);
-    }
-    return numeric;
-  };
-
-  let minValue = null;
-  let maxValue = null;
-  try {
-    minValue = parseBound(minRaw, "Min total");
-    maxValue = parseBound(maxRaw, "Max total");
-  } catch (error) {
-    showAlert(error.message, "warning");
-    return;
-  }
-
-  if (minValue !== null && maxValue !== null && minValue > maxValue) {
-    showAlert("Minimum total cannot exceed the maximum total.", "warning");
-    return;
-  }
-
-  if (customerId) params.set("customer_id", customerId);
-  if (statusValue) params.set("status", statusValue);
-  if (minRaw) params.set("min_total", minRaw);
-  if (maxRaw) params.set("max_total", maxRaw);
->>>>>>> 620de3b4
   await refreshList(params);
   showAlert("Query completed", "info");
 };
