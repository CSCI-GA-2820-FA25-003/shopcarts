--- conflicted
+++ resolved
@@ -21,7 +21,6 @@
     context.ui_url = urljoin(context.base_url + "/", "ui")
 
     chrome_options = Options()
-    # Always try to find and use system Chromium first (important for ARM64)
     chrome_binary = (
         os.getenv("CHROME_BINARY")
         or _first_existing(
@@ -35,7 +34,6 @@
         chrome_options.binary_location = chrome_binary
         print(f"Using Chrome binary: {chrome_binary}")
 
-    # Headless mode options for Docker/CI environments
     chrome_options.add_argument("--headless=new")
     chrome_options.add_argument("--disable-gpu")
     chrome_options.add_argument("--window-size=1440,900")
@@ -49,7 +47,7 @@
     chrome_options.add_argument("--disable-backgrounding-occluded-windows")
     chrome_options.add_argument("--disable-ipc-flooding-protection")
     chrome_options.add_argument("--remote-debugging-port=9222")
-    
+
     # Try to find or install chromedriver
     # For ARM64, we MUST use system chromedriver, not webdriver-manager
     driver_path = os.getenv("CHROMEDRIVER")
@@ -58,7 +56,7 @@
         driver_path = _first_existing("/usr/bin/chromedriver", "/usr/lib/chromium/chromedriver")
         if driver_path:
             print(f"Using system ChromeDriver: {driver_path}")
-    
+
     # Only use webdriver-manager as last resort (doesn't work well on ARM64)
     if not driver_path:
         try:
@@ -68,7 +66,7 @@
         except Exception as e:
             print(f"Warning: Could not install ChromeDriver via webdriver-manager: {e}")
             driver_path = None
-    
+
     # Create service with explicit driver path (required for ARM64)
     # On ARM64, Selenium's auto-detection doesn't work, so we must be explicit
     if not driver_path or not os.path.exists(driver_path):
@@ -76,7 +74,7 @@
             f"ChromeDriver not found. Please ensure chromedriver is installed. "
             f"Tried: {driver_path}"
         )
-    
+
     try:
         # Use explicit service with system chromedriver (required for ARM64)
         service = Service(driver_path)
@@ -89,7 +87,7 @@
         )
         print(f"Error: {error_msg}")
         raise RuntimeError(error_msg) from e
-    
+
     context.browser.implicitly_wait(5)
 
 
@@ -101,7 +99,6 @@
 
 
 def after_scenario(context, _scenario):
-<<<<<<< HEAD
     # Clean up any test data created during the scenario
     if hasattr(context, "cleanup_customer_ids") and context.cleanup_customer_ids:
         for customer_id in context.cleanup_customer_ids:
@@ -111,7 +108,7 @@
             except Exception:
                 pass  # Ignore cleanup errors
         context.cleanup_customer_ids = []
-    
+
     # Also handle single cleanup_customer_id for backward compatibility
     if hasattr(context, "cleanup_customer_id") and context.cleanup_customer_id is not None:
         try:
@@ -120,18 +117,11 @@
         except Exception:
             pass
         context.cleanup_customer_id = None
-=======
-    if context.cleanup_customer_id is not None:
-        delete_cart_via_ui(context, context.cleanup_customer_id)
-        # Give the UI time to refresh the list before the next scenario.
-        time.sleep(1)
-        context.cleanup_customer_id = None
 
     if getattr(context, "created_customer_ids", None):
         for customer_id in context.created_customer_ids:
             delete_cart_via_api(context, customer_id)
         context.created_customer_ids.clear()
->>>>>>> e02ace90
 
 
 def after_all(context):
